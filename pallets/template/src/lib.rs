#![cfg_attr(not(feature = "std"), no_std)]

/// Edit this file to define custom logic or remove it if it is not needed.
/// Learn more about FRAME and the core library of Substrate FRAME pallets:
<<<<<<< HEAD
/// <https://substrate.io/docs/en/knowledgebase/runtime/frame>
=======
/// <https://docs.substrate.io/v3/runtime/frame>
>>>>>>> b53da9f4
pub use pallet::*;

#[cfg(test)]
mod mock;

#[cfg(test)]
mod tests;

#[cfg(feature = "runtime-benchmarks")]
mod benchmarking;

#[frame_support::pallet]
pub mod pallet {
	use frame_support::pallet_prelude::*;
	use frame_system::pallet_prelude::*;

	/// Configure the pallet by specifying the parameters and types on which it depends.
	#[pallet::config]
	pub trait Config: frame_system::Config {
		/// Because this pallet emits events, it depends on the runtime's definition of an event.
		type Event: From<Event<Self>> + IsType<<Self as frame_system::Config>::Event>;
	}

	#[pallet::pallet]
	#[pallet::generate_store(pub(super) trait Store)]
	pub struct Pallet<T>(_);

	// The pallet's runtime storage items.
<<<<<<< HEAD
	// https://substrate.io/docs/en/knowledgebase/runtime/storage
	#[pallet::storage]
	#[pallet::getter(fn something)]
	// Learn more about declaring storage items:
	// https://substrate.io/docs/en/knowledgebase/runtime/storage#declaring-storage-items
	pub type Something<T> = StorageValue<_, u32>;

	// Pallets use events to inform users when important changes are made.
	// https://substrate.io/docs/en/knowledgebase/runtime/events
=======
	// https://docs.substrate.io/v3/runtime/storage
	#[pallet::storage]
	#[pallet::getter(fn something)]
	// Learn more about declaring storage items:
	// https://docs.substrate.io/v3/runtime/storage#declaring-storage-items
	pub type Something<T> = StorageValue<_, u32>;

	// Pallets use events to inform users when important changes are made.
	// https://docs.substrate.io/v3/runtime/events-and-errors
>>>>>>> b53da9f4
	#[pallet::event]
	#[pallet::generate_deposit(pub(super) fn deposit_event)]
	pub enum Event<T: Config> {
		/// Event documentation should end with an array that provides descriptive names for event
		/// parameters. [something, who]
		SomethingStored(u32, T::AccountId),
	}

	// Errors inform users that something went wrong.
	#[pallet::error]
	pub enum Error<T> {
		/// Error names should be descriptive.
		NoneValue,
		/// Errors should have helpful documentation associated with them.
		StorageOverflow,
	}

	// Dispatchable functions allows users to interact with the pallet and invoke state changes.
	// These functions materialize as "extrinsics", which are often compared to transactions.
	// Dispatchable functions must be annotated with a weight and must return a DispatchResult.
	#[pallet::call]
	impl<T: Config> Pallet<T> {
		/// An example dispatchable that takes a singles value as a parameter, writes the value to
		/// storage and emits an event. This function must be dispatched by a signed extrinsic.
		#[pallet::weight(10_000 + T::DbWeight::get().writes(1))]
		pub fn do_something(origin: OriginFor<T>, something: u32) -> DispatchResult {
			// Check that the extrinsic was signed and get the signer.
			// This function will return an error if the extrinsic is not signed.
<<<<<<< HEAD
			// https://substrate.io/docs/en/knowledgebase/runtime/origin
=======
			// https://docs.substrate.io/v3/runtime/origins
>>>>>>> b53da9f4
			let who = ensure_signed(origin)?;

			// Update storage.
			<Something<T>>::put(something);

			// Emit an event.
			Self::deposit_event(Event::SomethingStored(something, who));
			// Return a successful DispatchResultWithPostInfo
			Ok(())
		}

		/// An example dispatchable that may throw a custom error.
		#[pallet::weight(10_000 + T::DbWeight::get().reads_writes(1,1))]
		pub fn cause_error(origin: OriginFor<T>) -> DispatchResult {
			let _who = ensure_signed(origin)?;

			// Read a value from storage.
			match <Something<T>>::get() {
				// Return an error if the value has not been set.
				None => Err(Error::<T>::NoneValue)?,
				Some(old) => {
					// Increment the value read from storage; will error in the event of overflow.
					let new = old.checked_add(1).ok_or(Error::<T>::StorageOverflow)?;
					// Update the value in storage with the incremented result.
					<Something<T>>::put(new);
					Ok(())
				},
			}
		}
	}
}<|MERGE_RESOLUTION|>--- conflicted
+++ resolved
@@ -2,11 +2,7 @@
 
 /// Edit this file to define custom logic or remove it if it is not needed.
 /// Learn more about FRAME and the core library of Substrate FRAME pallets:
-<<<<<<< HEAD
-/// <https://substrate.io/docs/en/knowledgebase/runtime/frame>
-=======
 /// <https://docs.substrate.io/v3/runtime/frame>
->>>>>>> b53da9f4
 pub use pallet::*;
 
 #[cfg(test)]
@@ -35,17 +31,6 @@
 	pub struct Pallet<T>(_);
 
 	// The pallet's runtime storage items.
-<<<<<<< HEAD
-	// https://substrate.io/docs/en/knowledgebase/runtime/storage
-	#[pallet::storage]
-	#[pallet::getter(fn something)]
-	// Learn more about declaring storage items:
-	// https://substrate.io/docs/en/knowledgebase/runtime/storage#declaring-storage-items
-	pub type Something<T> = StorageValue<_, u32>;
-
-	// Pallets use events to inform users when important changes are made.
-	// https://substrate.io/docs/en/knowledgebase/runtime/events
-=======
 	// https://docs.substrate.io/v3/runtime/storage
 	#[pallet::storage]
 	#[pallet::getter(fn something)]
@@ -55,7 +40,6 @@
 
 	// Pallets use events to inform users when important changes are made.
 	// https://docs.substrate.io/v3/runtime/events-and-errors
->>>>>>> b53da9f4
 	#[pallet::event]
 	#[pallet::generate_deposit(pub(super) fn deposit_event)]
 	pub enum Event<T: Config> {
@@ -84,11 +68,7 @@
 		pub fn do_something(origin: OriginFor<T>, something: u32) -> DispatchResult {
 			// Check that the extrinsic was signed and get the signer.
 			// This function will return an error if the extrinsic is not signed.
-<<<<<<< HEAD
-			// https://substrate.io/docs/en/knowledgebase/runtime/origin
-=======
 			// https://docs.substrate.io/v3/runtime/origins
->>>>>>> b53da9f4
 			let who = ensure_signed(origin)?;
 
 			// Update storage.
